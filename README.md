# SCDPlayer

A Windows audio player for SCD music files from games like Kingdom Hearts and Final Fantasy XIV. Also supports WAV, MP3, OGG, and FLAC files.

## Installation

**Download the executable (recommended):**
1. Go to [Releases](https://github.com/skylect-dev/SCDPlayer/releases)
2. Download `SCDPlayer-v1.0.2.zip`
3. Extract and run `SCDPlayer.exe`

No additional setup needed - everything is included.

**Run from source:**
```bash
git clone https://github.com/skylect-dev/SCDPlayer.git
cd SCDPlayer
pip install PyQt5
python main.py
```

You'll also need to download vgmstream and FFmpeg to the appropriate folders.

## Usage

1. Launch SCDPlayer
2. Add folders containing your audio files
3. Double-click any file to play
4. Use the conversion buttons to convert files between formats

The app remembers your library folders and settings.

## Technical Notes

- SCD conversion uses vgmstream
- MP3/OGG/FLAC conversion uses FFmpeg  
- MP3 files are automatically converted to WAV for reliable playback
- Tracks auto-advance when finished

## Building

To build your own executable:
```bash
pip install PyInstaller
pyinstaller scdplayer.spec
```

## License

<<<<<<< HEAD
MIT License - see LICENSE file for details.
   python main.py
   ```

2. **Add Library Folders**: Use the "Add Folder" button to scan directories for audio files
3. **Load Files**: Either use "Load File" button or double-click files in the library
4. **Convert Files**: Use the conversion buttons to convert between formats
5. **Settings Persistence**: Your library folders and preferences are automatically saved

## Supported Formats

- **SCD**: Game audio files (requires vgmstream)
- **WAV**: Standard uncompressed audio
- **MP3**: Compressed audio (requires FFmpeg for conversion)
- **OGG**: Compressed audio (requires FFmpeg for conversion)  
- **FLAC**: Lossless compressed audio (requires FFmpeg for conversion)

## Notes

- **Portable Executable**: The `.exe` version is completely self-contained with all dependencies bundled
- SCD to WAV conversion uses bundled vgmstream
- WAV to SCD conversion is currently a placeholder (copies file with .scd extension)
- Format conversions use bundled FFmpeg
- Temporary files are automatically cleaned up when the application closes

## Building from Source

If you want to build the executable yourself:

**Prerequisites:**
1. Python 3.7+ with PyQt5 installed: `pip install PyQt5 pyinstaller`
2. **vgmstream** (for SCD support): 
   - Download from [vgmstream releases](https://github.com/vgmstream/vgmstream/releases)
   - Extract all files to `vgmstream/` folder
   - Ensure `vgmstream-cli.exe` is present
3. **FFmpeg** (for format conversion):
   - Download from [FFmpeg](https://ffmpeg.org/download.html)
   - Extract to `ffmpeg/` folder (maintaining the `bin/`, `lib/`, etc. structure)
   - Ensure `ffmpeg/bin/ffmpeg.exe` is present

**Build Steps:**
```bash
# Clone and navigate to project
git clone https://github.com/skylect-dev/SCDPlayer.git
cd SCDPlayer

# Install Python dependencies
pip install PyQt5 pyinstaller

# Set up vgmstream and ffmpeg folders (see above)

# Build the executable
pyinstaller SCDPlayer.spec

# The executable will be in dist/SCDPlayer/SCDPlayer.exe
```

The resulting executable is completely portable and self-contained!
=======
MIT License - see LICENSE file for details.
>>>>>>> 557f60bd
<|MERGE_RESOLUTION|>--- conflicted
+++ resolved
@@ -24,38 +24,10 @@
 ## Usage
 
 1. Launch SCDPlayer
-2. Add folders containing your audio files
-3. Double-click any file to play
+2. Add folders containing your audio files using the "Add Folder" button
+3. Double-click any file in the library to play
 4. Use the conversion buttons to convert files between formats
-
-The app remembers your library folders and settings.
-
-## Technical Notes
-
-- SCD conversion uses vgmstream
-- MP3/OGG/FLAC conversion uses FFmpeg  
-- MP3 files are automatically converted to WAV for reliable playback
-- Tracks auto-advance when finished
-
-## Building
-
-To build your own executable:
-```bash
-pip install PyInstaller
-pyinstaller scdplayer.spec
-```
-
-## License
-
-<<<<<<< HEAD
-MIT License - see LICENSE file for details.
-   python main.py
-   ```
-
-2. **Add Library Folders**: Use the "Add Folder" button to scan directories for audio files
-3. **Load Files**: Either use "Load File" button or double-click files in the library
-4. **Convert Files**: Use the conversion buttons to convert between formats
-5. **Settings Persistence**: Your library folders and preferences are automatically saved
+5. Your library folders and preferences are automatically saved
 
 ## Supported Formats
 
@@ -65,12 +37,14 @@
 - **OGG**: Compressed audio (requires FFmpeg for conversion)  
 - **FLAC**: Lossless compressed audio (requires FFmpeg for conversion)
 
-## Notes
+## Technical Notes
 
 - **Portable Executable**: The `.exe` version is completely self-contained with all dependencies bundled
 - SCD to WAV conversion uses bundled vgmstream
 - WAV to SCD conversion is currently a placeholder (copies file with .scd extension)
 - Format conversions use bundled FFmpeg
+- MP3 files are automatically converted to WAV for reliable playback
+- Tracks auto-advance when finished
 - Temporary files are automatically cleaned up when the application closes
 
 ## Building from Source
@@ -106,6 +80,7 @@
 ```
 
 The resulting executable is completely portable and self-contained!
-=======
-MIT License - see LICENSE file for details.
->>>>>>> 557f60bd
+
+## License
+
+MIT License - see LICENSE file for details.